# Sentient Core Development Preview v0.2.0

A terminal style user interface to chat with AI characters.

![Demo of sentient_core in action showing interaction with the default chatbot, Vox](https://github.com/tbogdala/sentient_core/blob/main/screenshots/DemoScreencast-01.gif)
<<<<<<< HEAD

=======
>>>>>>> 27c56fe9

## Features

The project is in its early stages, so some basic features may still be missing.


### Overall
- [x] GGUF Llama models or any model that [Llama.cpp](https://github.com/ggerganov/llama.cpp) supports.
- [x] GPU layer offloading for accelleration of local text generation
- [x] Optionally use koboldcpp as a backend for text generation
- [ ] Streaming-mode for text inference


### Chatting

- [x] loading text-generation-webui yaml files for characters
- [x] log scrolling ('j'/'k' key commands)
- [x] create replies to the bot ('r' key command)
- [x] switch between parameter configuration sets ('p' key command, then 'h'/'l' to swtich between)
- [x] saving and switching between multiple chat logs for a character ('ctrl-n' in the log selector menu creates a new log)
- [x] duplicating chat logs ('ctrl-d' in the log selector menu creates a duplcicate copy of the log)
- [x] regenerate ('ctrl+r' key command)
- [x] continue ('crtl-t' key command)
- [x] additional generation ('ctrl-y' key command)
- [ ] regenerate? (attempt a new text generation in a popup to be accepted ot rejected)
- [x] edit the 'current context' for the chatlog ('o' key command)
- [x] edit the 'user description' for the chatlog ('ctrl-o' key command)
- [x] edit ('e' key command) [Note: basic support]
- [x] remove currently selected chatlog entry ('ctrl-x' key command)
- [x] colorized log output
- [ ] resizable width of text display
- [x] stops the AI reponses at your display name's tag.
- [x] multiline input is supported by ending a line with "\n" and hitting enter.
- [x] 'multi-chat' mode ('m' key) allowing the user to ('r') reply as themselves or click a number 1-9 to reply
      as another participant. The '1' key is bound to the character owning the chatlog file.


### Configuration

- [x] Configurable sets of models and prompt templates
- [x] Sets of hyperparameters for text inference
- [x] Set the context length for the models
- [x] Configurable settings for both CPU and GPU inference
- [x] Configurable number of layers to offload to gpu
- [ ] Use characters and logs in a standards compliant location (XDG or equivalent)
- [x] configurable justifaction: left, right center
- [x] configurable display name
- [x] configurable colors in the chatlog for user, bot, normal text and quoted text
- [x] user descriptions stored in the chatlog so they can change for the context of the log


### General Features

- [x] export chatlog as a dataset for finetuning. currently only exports input-output format JSONL (ctrl-o in character log select)
- [x] vector embedding support for sentence similarity testing against the chatlog (only cuda accelleration for now)
- [ ] spellchecker integration
- [ ] import/export plaintext logs
- [ ] export datasets from chatlogs


## Requirements

* Windows users must install [CUDA 12](https://developer.nvidia.com/cuda-downloads) from Nvidia. Version 12.3.1 works well.
* Linux binaries were built wit CUDA 11.
* Mac uses metal so no further libraries are needed.

It's suggested that you have at least 8GB of VRAM in your graphics cards so that you can run a 7B parameter
model completely GPU accellerated. While it's possible to offload only some layers, it will be far slower.


## Installation

1) Unzip the binaries from the release archives published here or build from source (see below).
2) Edit the supplied `config.yaml` file to change `display_name` and `use_gpu`, `batch_size` and `thread_count` appropriately.
3) Make sure to configure a model in `config.yaml` and name it.
4) Run the app from the command line: `./sentient_core -m <model_name>`

Quick tip: all screens besides the main menu have built in help with the `?` key. Escape will back out
of any message box or view.

The sample `config.yaml` file uses a quantized version of Nous-Hermes-13B by TheBloke and can 
be [downloaded from this page](https://huggingface.co/TheBloke/Nous-Hermes-13B-GGUF). Specifically, the configuration file
mentions this [file](https://huggingface.co/TheBloke/Nous-Hermes-13B-GGUF/resolve/main/Nous-Hermes-13B.Q4_K_M.gguf). 
You can create the `models/TheBloke_/_Nous-Hermes-13B-GGUF` folders next to the executable and download
the file to that new folder. After that running `./sentient_core -m nous-hermes-13b` should work.


## Configuration

The `config.yaml` shipped with the application is an example starting point, and
contains sampler presets that are defaults in other apps. The comments in the file
should help show what options are available an what they do.

Every user should change the `display_name` field to whatever they want to be 
called in the chatlog. Also, make sure to uncomment `use_gpu: true` and `batch_size: 512` if you 
want GPU accelleration with cuda or metal. Also make sure to set `thread_count` to the number of 
cores your CPU has if you're not offloading all layers.

After that, make sure to configure the models to use. below you can see an example configuration block
for a model we're giving the name `nous-hermes-13b` (defined in the `name` field). This is
what you'd pass with the `-m` command line argument to load the model at startup.

The filepath to the model is relative and defined in the `path` field. Alternatively, a
`remote_path` field could be set to say `http://localhost:5001` to use KoboldCpp as a backend.

Other miscelaneous settings are the `context_size` which you can use to control how many
tokens to try and send to the LLM. The `text_to_token_ratio_prediction` parameter in the configuration
file is related to this. When multiplied together, that's how many characters the software budgets.

If `use_gpu` is set to `true`, you can control the number of layers to offload with the 
`gpu_layer_count` field. Overshooting the number of layers is fine to force the offloading of all layers.

Lastly, make sure to define a `prompt_instruct_template`. You can see an example below that includes
Alpaca-style instruct text such as `### Instruction` and `### Response`, but most models respond
without the instruct tokens too. Experiment to find out what layout works the best for you.

Multiple models can be defined, and in multi-chat mode, other participants can even use different
models than the main character!

```yaml
# ...<snip>...
models:
  - name: "nous-hermes-13b"
    path: "models/TheBloke_Nous-Hermes-Llama2-GGUF/nous-hermes-llama2-13b.Q4_K_M.gguf"
    context_size: 4096
    gpu_layer_count: 100
    prompt_instruct_template: |- 
      ### Instruction:
      Continue the chat dialogue below. Write a single reply for the character named "<|character_name|>".
      <|character_description|>
      <|user_description|>
      <|character_context|>
      <|chat_history|>
      
      ### Response: 
      <|character_name|>: 
# ...<snip>...
```

## Interface Reference

Typing the `?` character while in any other view than the main menu should bring up
a command reference window. In general the `enter` key will confirm input or message box,
and the `esc` key will back out of any message boxes or views.


## Multi-Chat Mode

Pressing 'm' in the chat view will toggle Multi-Chat Mode where AI responses are not automatically generated
to your own replies. This allows for total control of the flow of conversation between multiple AI characters.
You still write your own replies by hitting 'r' to respond, and can trigger the primary character to respond
with 'ctrl-y', but you can also use the number keys 1-0 which will generate a response for the matching
character. Key '1' is bound to to the primary character, the one 'owning' the chatlog, and starting with 
the '2' key, they go in order listed in the chatlog.

To configure the log file for multi-chat mode, add an `other_participants` field and assign it an array of
objects, with each object having a `character_filepath` field that is assigned a relative filepath string that
should point to another character yaml file. 

In this example below, `char1.yaml` would be two directories up from this log file, which typically is where
all of your character yaml files are stored. `char2.yaml` shows that you can place the character files
right in the log directory to keep it organized that way if desired.

```yaml
{
  "version": 1,
  "other_participants": [
    {
      "character_filepath": "../../char1.yaml"
    },
    {
      "character_filepath": "char2.yaml"
    }
  ],
  # ...<snip>...
```

Additionally, you can specify a model configuration to use to generate the response for the other
participants, allowing for custom finetunes to be used for each character. 

```yaml
  # ...<snip>...
  "other_participants": [
    {
      "model_config_name": "llama2-13b",
      "character_filepath": "../../char1.yaml"
    }
  ],
  # ...<snip>...
  ```


## Building from source

The way the project is currently checked into github, `cuda` is enabled as a feature
for the `rust-llama.cpp` dependency. If that is not compatible with your needs, you will need
to change the `Cargo.toml` file before building, or pass `--no-default-features` on the command line. 
For example, you'll need to enable the `metal` feature instead for hardware accelleration on macos. 

The feature `sentence_similarity` uses the [Candle library](https://github.com/huggingface/candle)
to load the BERT models for generating vector embeddings. As is, the project should build 
including `sentence_similarity_cuda` as a default feature, allowing accelleration for cuda compatible devices.
When other backends become available, different `sentence_similarity` feature groups will be added, but
it is recommended to just disable the feature if it cannot be hardware accellerated. Currently it
is known not to build on Windows with Cuda accelleration.


```bash
git clone https://github.com/tbogdala/sentient_core.git
cd sentient_core
cargo build --release
```

Then the project can be run through cargo by specifying a command like:

```bash
# run using a model file without configuration
cargo run --release -- -m ~/llm-models/TheBloke_Nous-Hermes-13B-GGML/nous-hermes-13b.ggmlv3.q4_K_M.bin

# or run a configured model by name
cargo run --release -- -m nous-hermes-13b 

# or you can send stderr to a different terminal so you can get debug output.
# you can get the device path for this by running `tty` in the target terminal 
# (also illustrating custom configuration file specification):
RUST_LOG=debug cargo run --release -- -m nous-hermes-13b -c config.yaml 2> /dev/pts/1
```

## Compatible Models

The current backend uses my fork of [rust-llama.cpp](https://github.com/tbogdala/rust-llama.cpp) 
which wraps and embeds [llama.cpp](https://github.com/ggerganov/llama.cpp) into the binary. Currently,
this means that sentient_core supports all of the models that llama.cpp does. At present, that means
that for Llama models, they must be in the GGUF model format as the library doesn't support GGML and previous
versions.


## Using KoboldCpp Backend

[KoboldCpp](https://github.com/LostRuins/koboldcpp) can be used as a backend for text inference instead
of using the built-in [llama.cpp](https://github.com/ggerganov/llama.cpp) support.

To accomplish this, instead of specifying `path` in a named model configuration, specify 
`remote_path` instead, which should look something like `http://localhost:5001` 
(note: no trailing slash, but port number is included).


## Creating New Characters

The method to add a new character is simple: In `characters`, copy `Vox.yaml` and rename it to match the name of your character.
From there, the software should create a default chatlog for that character.

The following templates are supported in prompt templates on the models in the `config.yaml`:

* `<|character_description|>`: The character description from the character's yaml file.
* `<|user_description|>`: If the `user_description` field from the chatlog is set, that value be used.
* `<|current_context|>`: The `current_context` field from the chatlog, which is populated initially with the `context` from the character file.
* `<|similar_sentences|>`: The sentence similary results from running vector embedding searches through the log. Only include this if the `sentence_similarity` feature is enabled or else no substitution will happen.
* `<|character_name|>`: The name of the current character to generate a response for.
* `<|user_name|>`: The name of the user, pulled from the `display_name` field in the `config.yaml` file.


## Sentence Simlarity with Vector Embeddings

In order to use vector embeddings, you will need to add an `embedding_model` section to your `config.yaml` file.
It can look something like this:

```yaml
embedding_model:
  dir_path: "models/bge-large-en-v1.5"
  token_cutoff_limit: 512
  use_cpu: false
  query_pretext: "Represent this sentence for searching relevant passages: "
  encode_pretext: "Represent this sentence for searching relevant passages: "
```

The `dir_path` should point to a compatible BERT embedding model. The [bge line of models from BAII](https://huggingface.co/BAAI/bge-large-en-v1.5)
have worked well for me, as has [all-MiniLM-L6-v2](https://huggingface.co/sentence-transformers/all-MiniLM-L6-v2).

Note that the query and encode pretext *do not* need to be defined, but are there as options to prepend text 
to aid the embedding model genenerate better data if the model needs it.

With the `embedding_model` section of `config.yaml` defined, you can now include `<|similar_sentences|>` into
your prompt template to have them replaced with past chatlog items that are detected to be similar to the
last response being presented to the LLM. The number of responses can be configured via the `similar_sentence_count`
parameter in the model configuration.

Currently, this is implemented with [Candle](https://github.com/huggingface/candle), but that might change
if these models get support in [llama.cpp](https://github.com/ggerganov/llama.cpp). At present, the embeddings
llama.cpp generates has to be with a supported model and the Llama models generate embeddings the same size as their native context (e.g. 4096 dimensional arrays for llama2 derived models) which are unwieldy.


## Known Issues

* The whole context is processed with every inference currently.
* The log file format is not stable yet, though no compatibility breaks are anticipated at this time.
* Quote color highlighting only works for ascii quotes and not any UTF quote marks. Also, it doesn't 
  do syntax highlighting for emotes delimited by asterisks.
* Other participants currently don't have syntax highlighting until multi-chat mode is enabled.
* No way to cancel text generation currently.
* Mac and Windows builds currently do not support hardware accellerated sentence_similarity 
  testing with vector embeddings.
* Error messages will corrupt the output unless stderr is redirected to another terminal or file. Eventually
  this will be handled through message boxes instead.


## Caveats

It's still early days for the development of this app. The editing ability is pretty barebones and,
in general, I've mostly used it from a pretty powerful PC with a 4090, so it isn't as optimized
as it could be for a workfloww on a lower end device.


## License

This software is released under the AGPL v3 terms:

Copyright (C) 2023  Timothy Bogdala

This program is free software: you can redistribute it and/or modify
it under the terms of the GNU Affero General Public License as
published by the Free Software Foundation, either version 3 of the
License, or (at your option) any later version.

This program is distributed in the hope that it will be useful,
but WITHOUT ANY WARRANTY; without even the implied warranty of
MERCHANTABILITY or FITNESS FOR A PARTICULAR PURPOSE.  See the
GNU Affero General Public License for more details.

You should have received a copy of the GNU Affero General Public License
along with this program.  If not, see <https://www.gnu.org/licenses/>.<|MERGE_RESOLUTION|>--- conflicted
+++ resolved
@@ -3,10 +3,6 @@
 A terminal style user interface to chat with AI characters.
 
 ![Demo of sentient_core in action showing interaction with the default chatbot, Vox](https://github.com/tbogdala/sentient_core/blob/main/screenshots/DemoScreencast-01.gif)
-<<<<<<< HEAD
-
-=======
->>>>>>> 27c56fe9
 
 ## Features
 
